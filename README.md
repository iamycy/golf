# GlOttal-flow LPC Filter (GOLF)
[![arXiv](https://img.shields.io/badge/arXiv-2306.17252-00ff00.svg)](https://arxiv.org/abs/2306.17252)

<<<<<<< HEAD
The source code of the paper [Singing Voice Synthesis Using Differentiable LPC and Glottal-Flow-Inspired Wavetables](https://yoyololicon.github.io/golf-demo/), accepted at ISMIR 2023.

## Training

1. Install python requirements.

```commandline
pip install requirements.txt
```

2. Download the [MPop600](https://ieeexplore.ieee.org/document/9306461) dataset. The dataset is conducted in a _download-by-request_ manner. Please contact their third author [Yi-Jhe Lee](mailto:neil@master-tones.com) to get the raw files.

3. Resample the data to 24 kHz.

```commandline
python scripts/resample_dir.py **/f1/ output_dir --sr 24000
```

4. Generate F0 labels (stored as `.pv` files).

```commandline
python scripts/wav2f0.py output_dir
```

5. Train with the configurations `config.yaml` we used in the paper (available under `ckpts/`).

```commandline
python main.py fit --config config.yaml --dataset.init_args.wav_dir output_dir
```

## Evaluation

### Objective Evaluation

```commandline
python main.py test --config config.yaml --ckpt_path checkpoint.ckpt --data.init_args.duration 6 --data.init_args.overlap 0 --data.init_args.batch_size 16
```

### Real-Time Factor

```commandline
python test_rtf.py config.yaml checkpoint.ckpt test.wav
```

### Notebooks

- [MOS](notebooks/mos.ipynb): compute MOS score given the rating file from GO Listen.
- [time-domain l2 experiment](notebooks/time_l2.ipynb): the notebook used to conduct the time-domain L2 loss ablation study in the paper.
=======
The accompanying code for the paper [Differentiable Time-Varying Linear Prediction in the Context of End-to-End Analysis-by-Synthesis]() (accepted at Interspeech 2024) and [Singing Voice Synthesis Using Differentiable LPC and Glottal-Flow-Inspired Wavetables](https://zenodo.org/records/10265377) (published at ISMIR 2023).

## Training

The instructions on how to train and evaluate the model will be provided soon.

## Evaluation

## Checkpoints
>>>>>>> 52f50e73

## Notes

- The latest version of the code should be capable of loading the old checkpoints (under `ckpts/`), but the training for the v1 vocoder is not guaranteed to work. If you want to use the old code base that was made for the ISMIR 2023 paper, please checkout the [ismir23](https://github.com/yoyololicon/golf/releases/tag/ismir23) tag or commit `6d323da`.


## Citation

If you find this code useful, please consider citing the following papers:

```bibtex
@inproceedings{ycy2023golf,
	title = {Singing Voice Synthesis Using Differentiable LPC and Glottal-Flow-Inspired Wavetables},
	author = {Yu, Chin-Yun and Fazekas, György},
    booktitle={Proc. International Society for Music Information Retrieval},
    year={2023},
    pages={667--675}
}
```<|MERGE_RESOLUTION|>--- conflicted
+++ resolved
@@ -1,56 +1,6 @@
 # GlOttal-flow LPC Filter (GOLF)
 [![arXiv](https://img.shields.io/badge/arXiv-2306.17252-00ff00.svg)](https://arxiv.org/abs/2306.17252)
 
-<<<<<<< HEAD
-The source code of the paper [Singing Voice Synthesis Using Differentiable LPC and Glottal-Flow-Inspired Wavetables](https://yoyololicon.github.io/golf-demo/), accepted at ISMIR 2023.
-
-## Training
-
-1. Install python requirements.
-
-```commandline
-pip install requirements.txt
-```
-
-2. Download the [MPop600](https://ieeexplore.ieee.org/document/9306461) dataset. The dataset is conducted in a _download-by-request_ manner. Please contact their third author [Yi-Jhe Lee](mailto:neil@master-tones.com) to get the raw files.
-
-3. Resample the data to 24 kHz.
-
-```commandline
-python scripts/resample_dir.py **/f1/ output_dir --sr 24000
-```
-
-4. Generate F0 labels (stored as `.pv` files).
-
-```commandline
-python scripts/wav2f0.py output_dir
-```
-
-5. Train with the configurations `config.yaml` we used in the paper (available under `ckpts/`).
-
-```commandline
-python main.py fit --config config.yaml --dataset.init_args.wav_dir output_dir
-```
-
-## Evaluation
-
-### Objective Evaluation
-
-```commandline
-python main.py test --config config.yaml --ckpt_path checkpoint.ckpt --data.init_args.duration 6 --data.init_args.overlap 0 --data.init_args.batch_size 16
-```
-
-### Real-Time Factor
-
-```commandline
-python test_rtf.py config.yaml checkpoint.ckpt test.wav
-```
-
-### Notebooks
-
-- [MOS](notebooks/mos.ipynb): compute MOS score given the rating file from GO Listen.
-- [time-domain l2 experiment](notebooks/time_l2.ipynb): the notebook used to conduct the time-domain L2 loss ablation study in the paper.
-=======
 The accompanying code for the paper [Differentiable Time-Varying Linear Prediction in the Context of End-to-End Analysis-by-Synthesis]() (accepted at Interspeech 2024) and [Singing Voice Synthesis Using Differentiable LPC and Glottal-Flow-Inspired Wavetables](https://zenodo.org/records/10265377) (published at ISMIR 2023).
 
 ## Training
@@ -60,7 +10,6 @@
 ## Evaluation
 
 ## Checkpoints
->>>>>>> 52f50e73
 
 ## Notes
 
